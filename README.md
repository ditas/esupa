--- conflicted
+++ resolved
@@ -63,18 +63,6 @@
     |> esupa:supa_range(0, 10)
     |> esupa:execute().
 ```
-<<<<<<< HEAD
-{ok, Pid} = esupa:get_client().
-A1 = esupa:request(Pid, get).
-A2 = esupa:supa_from(A1, "table_name").
-A3 = esupa:supa_select(A2, ["optional", "fields", "to", "select"]).
-A4 = esupa:supa_eq(A3, "id", 123).
-esupa:execute(A4).
-```
-
-For another schema use:
-`A2 = esupa:supa_from(A1, "table_name", "another_schema_name").`
-=======
 
 ### 3. Real-time WebSocket Usage
 
@@ -514,5 +502,4 @@
 
 ---
 
-Made with ❤️ for the Erlang and Supabase communities.
->>>>>>> 75d2704e
+Made with ❤️ for the Erlang and Supabase communities.