{erl_opts, [
    debug_info
]}.

{project_plugins, [
    {erlfmt, "1.1.0"},
    {rebar3_lint, "1.0.2"},
    {rebar3_ex_doc, "0.2.14"}
]}.

{deps, [
    {recon, "2.5.6"},
    {gun, "2.1.0"},
    {jsx, "3.1.0"}
]}.

{relx, [
    {include_erts, true},
    {extended_start_script, true},
<<<<<<< HEAD
    {release, {esupa, "0.3.0"}, [esupa]},
=======
    {release, {esupa, "0.4.0"}, [esupa]},
>>>>>>> dc2081cd
    {dev_mode, true},

    {overlay, [
        {mkdir, "releases/{{release_version}}/config"},
        {template, "config/sys.config", "releases/{{release_version}}/sys.config"}
    ]},
    {vm_args, "config/vm.args"}
]}.

{profiles, [
    {local, [
        {relx, [
            {include_erts, false},
            {overlay_vars, "config/local/vars.config"}
        ]}
    ]},
    {test, [
        {relx, [
            {include_erts, false},
            {overlay_vars, "config/test/vars.config"}
        ]}
    ]},
    {prod, [
        {relx, [
            {dev_mode, false},
            {include_erts, true}
        ]}
    ]}
]}.

{shell, [
    {apps, [esupa]}
]}.

%% code checks
{ex_doc, [
    {extras, [
        {"README.md", #{title => "Basic Supabase http/websocket tool"}}
    ]},
    {main, <<"readme">>},
    {homepage_url, "TBD"},
    {source_url, "TBD/blob/master/%{path}#L%{line}"}
]}.

{cover_enabled, true}.

{xref_warnings, true}.
{xref_extra_paths, []}.
{xref_checks, [
    undefined_function_calls,
    undefined_functions,
    locals_not_used,
    deprecated_function_calls,
    deprecated_functions
]}.
% {xref_ignores, [Module, {Module, Fun}, {Module, Fun, Arity}]}.

{dialyzer, [
    % From "Warning options" section of https://www.erlang.org/doc/man/dialyzer.html
    {warnings, [
        % Turn on
        error_handling,
        underspecs,
        unknown,
        unmatched_returns

        % Turn off
    ]}
]}.

{erlfmt, [
    write,
    {files, ["{src,include,test}/*.{hrl,erl,app.src}", "rebar.config"]}
]}.

{elvis, [
    #{
        dirs => ["src"],
        filter => "*.erl",
        rules => [
            {
                elvis_style,
                variable_naming_convention,
                #{ignore => []}
            },
            {
                elvis_style,
                atom_naming_convention,
                #{ignore => []}
            },
            {elvis_style, dont_repeat_yourself, #{min_complexity => 12}},
            {elvis_text_style, line_length, #{limit => 101}}
        ],
        ruleset => erl_files,
        ignore => []
    }
]}.<|MERGE_RESOLUTION|>--- conflicted
+++ resolved
@@ -17,11 +17,7 @@
 {relx, [
     {include_erts, true},
     {extended_start_script, true},
-<<<<<<< HEAD
-    {release, {esupa, "0.3.0"}, [esupa]},
-=======
     {release, {esupa, "0.4.0"}, [esupa]},
->>>>>>> dc2081cd
     {dev_mode, true},
 
     {overlay, [
