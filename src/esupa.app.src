--- conflicted
+++ resolved
@@ -1,10 +1,6 @@
 {application, esupa, [
     {description, "Basic Supabase http/websocket tool"},
-<<<<<<< HEAD
-    {vsn, "0.3.0"},
-=======
     {vsn, "0.4.0"},
->>>>>>> dc2081cd
     {registered, []},
     {mod, {esupa_app, []}},
     {applications, [
